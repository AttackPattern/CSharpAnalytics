--- conflicted
+++ resolved
@@ -69,12 +69,8 @@
             await StartRequesterAsync();
 
             var sessionState = await LoadSessionState();
-<<<<<<< HEAD
             sessionManager = new SessionManager(sessionState, configuration.SampleRate);
-=======
-            sessionManager = new SessionManager(sessionState);
             if (delayedOptOut != null) SetOptOut(delayedOptOut.Value);
->>>>>>> 32cc3d39
 
             Client.Configure(configuration, sessionManager, new WindowsStoreEnvironment(), requester.Add);
             Client.TrackEvent("Start", ApplicationLifecycleEvent);
