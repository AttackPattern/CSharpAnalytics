--- conflicted
+++ resolved
@@ -122,17 +122,12 @@
     <Compile Include="Activities\TransactionItemActivity.cs" />
     <Compile Include="AutoMeasurement\AnalyticsScreenNameAttribute.cs" />
     <Compile Include="AutoMeasurement\WindowsStoreAutoMeasurement.cs" />
-<<<<<<< HEAD
     <Compile Include="Collections\LockingDictionary.cs" />
     <Compile Include="Collections\LockingQueue.cs" />
-    <Compile Include="Network\BackgroundHttpClientRequester.cs" />
-    <Compile Include="Network\BackgroundHttpFuncRequester.cs" />
-=======
     <Compile Include="Network\ExtensionMethods.cs" />
     <Compile Include="Network\HttpClientRequester.cs" />
     <Compile Include="Protocols\Measurement\CustomDimension.cs" />
     <Compile Include="Protocols\Measurement\CustomMetric.cs" />
->>>>>>> 29d46471
     <Compile Include="Protocols\Measurement\IMeasurementActivity.cs" />
     <Compile Include="Protocols\Measurement\MeasurementActivityEntry.cs" />
     <Compile Include="Protocols\Measurement\MeasurementActivityExtensions.cs" />
